--- conflicted
+++ resolved
@@ -142,11 +142,8 @@
   """
   @spec timeout(query_types, integer) :: :ok
   def timeout(query_type, max_timeout \\ 60_000) do
-<<<<<<< HEAD
     # TODO: allow a waiting mechanism, similar to timeout for partially
     # executed queries like DELETE INSERT
-=======
->>>>>>> ffe7b878
     if enabled?() do
       try do
         GenServer.call(__MODULE__, {:timeout, query_type}, max_timeout)
